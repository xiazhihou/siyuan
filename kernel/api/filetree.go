// SiYuan - Refactor your thinking
// Copyright (c) 2020-present, b3log.org
//
// This program is free software: you can redistribute it and/or modify
// it under the terms of the GNU Affero General Public License as published by
// the Free Software Foundation, either version 3 of the License, or
// (at your option) any later version.
//
// This program is distributed in the hope that it will be useful,
// but WITHOUT ANY WARRANTY; without even the implied warranty of
// MERCHANTABILITY or FITNESS FOR A PARTICULAR PURPOSE.  See the
// GNU Affero General Public License for more details.
//
// You should have received a copy of the GNU Affero General Public License
// along with this program.  If not, see <https://www.gnu.org/licenses/>.

package api

import (
	"fmt"
	"math"
	"net/http"
	"os"
	"path"
	"path/filepath"
	"regexp"
	"strings"
	"unicode/utf8"

	"github.com/88250/gulu"
	"github.com/88250/lute/ast"
	"github.com/gin-gonic/gin"
	"github.com/siyuan-note/siyuan/kernel/filesys"
	"github.com/siyuan-note/siyuan/kernel/model"
	"github.com/siyuan-note/siyuan/kernel/util"
)

func listDocTree(c *gin.Context) {
	// Add kernel API `/api/filetree/listDocTree` https://github.com/siyuan-note/siyuan/issues/10482

	ret := gulu.Ret.NewResult()
	defer c.JSON(http.StatusOK, ret)

	arg, ok := util.JsonArg(c, ret)
	if !ok {
		return
	}

	notebook := arg["notebook"].(string)
	if util.InvalidIDPattern(notebook, ret) {
		return
	}

	p := arg["path"].(string)
	var doctree []*DocFile
	root := filepath.Join(util.WorkspaceDir, "data", notebook, p)
	dir, err := os.ReadDir(root)
	if err != nil {
		ret.Code = -1
		ret.Msg = err.Error()
		return
	}

	ids := map[string]bool{}
	for _, entry := range dir {
		if entry.IsDir() {
			if strings.HasPrefix(entry.Name(), ".") {
				continue
			}

			if !ast.IsNodeIDPattern(entry.Name()) {
				continue
			}

			parent := &DocFile{ID: entry.Name()}
			ids[parent.ID] = true
			doctree = append(doctree, parent)

			subPath := filepath.Join(root, entry.Name())
			if err = walkDocTree(subPath, parent, &ids); err != nil {
				ret.Code = -1
				ret.Msg = err.Error()
				return
			}
		} else {
			doc := &DocFile{ID: strings.TrimSuffix(entry.Name(), ".sy")}
			if !ids[doc.ID] {
				doctree = append(doctree, doc)
			}
			ids[doc.ID] = true
		}
	}

	ret.Data = map[string]interface{}{
		"tree": doctree,
	}
}

type DocFile struct {
	ID       string     `json:"id"`
	Children []*DocFile `json:"children,omitempty"`
}

func walkDocTree(p string, docFile *DocFile, ids *map[string]bool) (err error) {
	dir, err := os.ReadDir(p)
	if err != nil {
		return
	}

	for _, entry := range dir {
		if entry.IsDir() {
			if strings.HasPrefix(entry.Name(), ".") {
				continue
			}

			if !ast.IsNodeIDPattern(entry.Name()) {
				continue
			}

			parent := &DocFile{ID: entry.Name()}
			(*ids)[parent.ID] = true
			docFile.Children = append(docFile.Children, parent)

			subPath := filepath.Join(p, entry.Name())
			if err = walkDocTree(subPath, parent, ids); err != nil {
				return
			}
		} else {
			doc := &DocFile{ID: strings.TrimSuffix(entry.Name(), ".sy")}
			if !(*ids)[doc.ID] {
				docFile.Children = append(docFile.Children, doc)
			}
			(*ids)[doc.ID] = true
		}
	}
	return
}

func upsertIndexes(c *gin.Context) {
	ret := gulu.Ret.NewResult()
	defer c.JSON(http.StatusOK, ret)

	arg, ok := util.JsonArg(c, ret)
	if !ok {
		return
	}

	pathsArg := arg["paths"].([]interface{})
	var paths []string
	for _, p := range pathsArg {
		paths = append(paths, p.(string))
	}
	model.UpsertIndexes(paths)
}

func removeIndexes(c *gin.Context) {
	ret := gulu.Ret.NewResult()
	defer c.JSON(http.StatusOK, ret)

	arg, ok := util.JsonArg(c, ret)
	if !ok {
		return
	}

	pathsArg := arg["paths"].([]interface{})
	var paths []string
	for _, p := range pathsArg {
		paths = append(paths, p.(string))
	}
	model.RemoveIndexes(paths)
}

func refreshFiletree(c *gin.Context) {
	ret := gulu.Ret.NewResult()
	defer c.JSON(http.StatusOK, ret)

	model.FullReindex()
}

func doc2Heading(c *gin.Context) {
	ret := gulu.Ret.NewResult()
	defer c.JSON(http.StatusOK, ret)

	arg, ok := util.JsonArg(c, ret)
	if !ok {
		return
	}

	srcID := arg["srcID"].(string)
	targetID := arg["targetID"].(string)
	after := arg["after"].(bool)
	srcTreeBox, srcTreePath, err := model.Doc2Heading(srcID, targetID, after)
	if err != nil {
		ret.Code = -1
		ret.Msg = err.Error()
		ret.Data = map[string]interface{}{"closeTimeout": 5000}
		return
	}

	ret.Data = map[string]interface{}{
		"srcTreeBox":  srcTreeBox,
		"srcTreePath": srcTreePath,
	}
}

func heading2Doc(c *gin.Context) {
	ret := gulu.Ret.NewResult()
	defer c.JSON(http.StatusOK, ret)

	arg, ok := util.JsonArg(c, ret)
	if !ok {
		return
	}

	srcHeadingID := arg["srcHeadingID"].(string)
	targetNotebook := arg["targetNoteBook"].(string)
	targetPath := arg["targetPath"].(string)
	srcRootBlockID, targetPath, err := model.Heading2Doc(srcHeadingID, targetNotebook, targetPath)
	if err != nil {
		ret.Code = -1
		ret.Msg = err.Error()
		ret.Data = map[string]interface{}{"closeTimeout": 5000}
		return
	}

	model.FlushTxQueue()
	luteEngine := util.NewLute()
	tree, err := filesys.LoadTree(targetNotebook, targetPath, luteEngine)
	if err != nil {
		ret.Code = -1
		ret.Msg = err.Error()
		return
	}

	name := path.Base(targetPath)
	box := model.Conf.Box(c, targetNotebook)
	files, _, _ := model.ListDocTree(c, targetNotebook, path.Dir(targetPath), util.SortModeUnassigned, false, false, model.Conf.FileTree.MaxListCount)
	evt := util.NewCmdResult("heading2doc", 0, util.PushModeBroadcast)
	evt.Data = map[string]interface{}{
		"box":            box,
		"path":           targetPath,
		"files":          files,
		"name":           name,
		"id":             tree.Root.ID,
		"srcRootBlockID": srcRootBlockID,
	}
	evt.Callback = arg["callback"]
	util.PushEvent(evt)
}

func li2Doc(c *gin.Context) {
	ret := gulu.Ret.NewResult()
	defer c.JSON(http.StatusOK, ret)

	arg, ok := util.JsonArg(c, ret)
	if !ok {
		return
	}

	srcListItemID := arg["srcListItemID"].(string)
	targetNotebook := arg["targetNoteBook"].(string)
	targetPath := arg["targetPath"].(string)
	srcRootBlockID, targetPath, err := model.ListItem2Doc(c, srcListItemID, targetNotebook, targetPath)
	if err != nil {
		ret.Code = -1
		ret.Msg = err.Error()
		ret.Data = map[string]interface{}{"closeTimeout": 5000}
		return
	}

	model.FlushTxQueue()
	luteEngine := util.NewLute()
	tree, err := filesys.LoadTree(targetNotebook, targetPath, luteEngine)
	if err != nil {
		ret.Code = -1
		ret.Msg = err.Error()
		return
	}

	name := path.Base(targetPath)
	box := model.Conf.Box(c, targetNotebook)
	files, _, _ := model.ListDocTree(c, targetNotebook, path.Dir(targetPath), util.SortModeUnassigned, false, false, model.Conf.FileTree.MaxListCount)
	evt := util.NewCmdResult("li2doc", 0, util.PushModeBroadcast)
	evt.Data = map[string]interface{}{
		"box":            box,
		"path":           targetPath,
		"files":          files,
		"name":           name,
		"id":             tree.Root.ID,
		"srcRootBlockID": srcRootBlockID,
	}
	evt.Callback = arg["callback"]
	util.PushEvent(evt)
}

func getHPathByPath(c *gin.Context) {
	ret := gulu.Ret.NewResult()
	defer c.JSON(http.StatusOK, ret)

	arg, ok := util.JsonArg(c, ret)
	if !ok {
		return
	}

	notebook := arg["notebook"].(string)
	if util.InvalidIDPattern(notebook, ret) {
		return
	}

	p := arg["path"].(string)

	hPath, err := model.GetHPathByPath(notebook, p)
	if err != nil {
		ret.Code = -1
		ret.Msg = err.Error()
		return
	}
	ret.Data = hPath
}

func getHPathsByPaths(c *gin.Context) {
	ret := gulu.Ret.NewResult()
	defer c.JSON(http.StatusOK, ret)

	arg, ok := util.JsonArg(c, ret)
	if !ok {
		return
	}

	pathsArg := arg["paths"].([]interface{})
	var paths []string
	for _, p := range pathsArg {
		paths = append(paths, p.(string))
	}
	hPath, err := model.GetHPathsByPaths(c, paths)
	if err != nil {
		ret.Code = -1
		ret.Msg = err.Error()
		return
	}
	ret.Data = hPath
}

func getHPathByID(c *gin.Context) {
	ret := gulu.Ret.NewResult()
	defer c.JSON(http.StatusOK, ret)

	arg, ok := util.JsonArg(c, ret)
	if !ok {
		return
	}

	id := arg["id"].(string)
	if util.InvalidIDPattern(id, ret) {
		return
	}

	hPath, err := model.GetHPathByID(id)
	if err != nil {
		ret.Code = -1
		ret.Msg = err.Error()
		return
	}
	ret.Data = hPath
}

func getPathByID(c *gin.Context) {
	ret := gulu.Ret.NewResult()
	defer c.JSON(http.StatusOK, ret)

	arg, ok := util.JsonArg(c, ret)
	if !ok {
		return
	}

	id := arg["id"].(string)
	if util.InvalidIDPattern(id, ret) {
		return
	}

	_path, err := model.GetPathByID(id)
	if err != nil {
		ret.Code = -1
		ret.Msg = err.Error()
		return
	}
	ret.Data = _path
}

func getFullHPathByID(c *gin.Context) {
	ret := gulu.Ret.NewResult()
	defer c.JSON(http.StatusOK, ret)

	arg, ok := util.JsonArg(c, ret)
	if !ok {
		return
	}
	if nil == arg["id"] {
		return
	}

	id := arg["id"].(string)
	hPath, err := model.GetFullHPathByID(c, id)
	if err != nil {
		ret.Code = -1
		ret.Msg = err.Error()
		return
	}
	ret.Data = hPath
}

func getIDsByHPath(c *gin.Context) {
	ret := gulu.Ret.NewResult()
	defer c.JSON(http.StatusOK, ret)

	arg, ok := util.JsonArg(c, ret)
	if !ok {
		return
	}
	if nil == arg["path"] {
		return
	}
	if nil == arg["notebook"] {
		return
	}

	notebook := arg["notebook"].(string)
	if util.InvalidIDPattern(notebook, ret) {
		return
	}

	p := arg["path"].(string)
	ids, err := model.GetIDsByHPath(p, notebook)
	if err != nil {
		ret.Code = -1
		ret.Msg = err.Error()
		return
	}
	ret.Data = ids
}

func moveDocs(c *gin.Context) {
	ret := gulu.Ret.NewResult()
	defer c.JSON(http.StatusOK, ret)

	arg, ok := util.JsonArg(c, ret)
	if !ok {
		return
	}

	var fromPaths []string
	fromPathsArg := arg["fromPaths"].([]interface{})
	for _, fromPath := range fromPathsArg {
		fromPaths = append(fromPaths, fromPath.(string))
	}
	toPath := arg["toPath"].(string)
	toNotebook := arg["toNotebook"].(string)
	if util.InvalidIDPattern(toNotebook, ret) {
		return
	}

	callback := arg["callback"]

	err := model.MoveDocs(c, fromPaths, toNotebook, toPath, callback)
	if err != nil {
		ret.Code = -1
		ret.Msg = err.Error()
		ret.Data = map[string]interface{}{"closeTimeout": 7000}
		return
	}
}

func removeDoc(c *gin.Context) {
	ret := gulu.Ret.NewResult()
	defer c.JSON(http.StatusOK, ret)

	arg, ok := util.JsonArg(c, ret)
	if !ok {
		return
	}

	notebook := arg["notebook"].(string)
	if util.InvalidIDPattern(notebook, ret) {
		return
	}

	p := arg["path"].(string)
	model.RemoveDoc(c, notebook, p)
}

func removeDocs(c *gin.Context) {
	ret := gulu.Ret.NewResult()
	defer c.JSON(http.StatusOK, ret)

	arg, ok := util.JsonArg(c, ret)
	if !ok {
		return
	}

	pathsArg := arg["paths"].([]interface{})
	var paths []string
	for _, path := range pathsArg {
		paths = append(paths, path.(string))
	}
	model.RemoveDocs(c, paths)
}

func renameDoc(c *gin.Context) {
	ret := gulu.Ret.NewResult()
	defer c.JSON(http.StatusOK, ret)

	arg, ok := util.JsonArg(c, ret)
	if !ok {
		return
	}

	notebook := arg["notebook"].(string)
	if util.InvalidIDPattern(notebook, ret) {
		return
	}

	p := arg["path"].(string)
	title := arg["title"].(string)

	err := model.RenameDoc(c, notebook, p, title)
	if err != nil {
		ret.Code = -1
		ret.Msg = err.Error()
		return
	}
	return
}

func renameDocByID(c *gin.Context) {
	ret := gulu.Ret.NewResult()
	defer c.JSON(http.StatusOK, ret)

	arg, ok := util.JsonArg(c, ret)
	if !ok {
		return
	}
	if nil == arg["id"] {
		return
	}

	id := arg["id"].(string)
	title := arg["title"].(string)

	tree, err := model.LoadTreeByBlockID(id)
	if err != nil {
		ret.Code = -1
		ret.Msg = err.Error()
		ret.Data = map[string]interface{}{"closeTimeout": 7000}
		return
	}

	err = model.RenameDoc(tree.Box, tree.Path, title)
	if err != nil {
		ret.Code = -1
		ret.Msg = err.Error()
		return
	}
}

func duplicateDoc(c *gin.Context) {
	ret := gulu.Ret.NewResult()
	defer c.JSON(http.StatusOK, ret)

	arg, ok := util.JsonArg(c, ret)
	if !ok {
		return
	}

	id := arg["id"].(string)
	tree, err := model.LoadTreeByBlockID(id)
	if err != nil {
		ret.Code = -1
		ret.Msg = err.Error()
		ret.Data = map[string]interface{}{"closeTimeout": 7000}
		return
	}

	notebook := tree.Box
	box := model.Conf.Box(c, notebook)
	model.DuplicateDoc(tree)
	pushCreate(c, box, tree.Path, tree.ID, arg)

	ret.Data = map[string]interface{}{
		"id":       tree.Root.ID,
		"notebook": notebook,
		"path":     tree.Path,
		"hPath":    tree.HPath,
	}
}

func createDoc(c *gin.Context) {
	ret := gulu.Ret.NewResult()
	defer c.JSON(http.StatusOK, ret)

	arg, ok := util.JsonArg(c, ret)
	if !ok {
		return
	}

	notebook := arg["notebook"].(string)
	p := arg["path"].(string)
	title := arg["title"].(string)
	md := arg["md"].(string)
	sortsArg := arg["sorts"]
	var sorts []string
	if nil != sortsArg {
		for _, sort := range sortsArg.([]interface{}) {
			sorts = append(sorts, sort.(string))
		}
	}

	tree, err := model.CreateDocByMd(c, notebook, p, title, md, sorts)
	if err != nil {
		ret.Code = -1
		ret.Msg = err.Error()
		ret.Data = map[string]interface{}{"closeTimeout": 7000}
		return
	}

	model.FlushTxQueue()
	box := model.Conf.Box(c, notebook)
	pushCreate(c, box, p, tree.Root.ID, arg)

	ret.Data = map[string]interface{}{
		"id": tree.Root.ID,
	}
}

func createDailyNote(c *gin.Context) {
	ret := gulu.Ret.NewResult()
	defer c.JSON(http.StatusOK, ret)

	arg, ok := util.JsonArg(c, ret)
	if !ok {
		return
	}

	notebook := arg["notebook"].(string)
	p, existed, err := model.CreateDailyNote(c, notebook)
	if err != nil {
		if model.ErrBoxNotFound == err {
			ret.Code = 1
		} else {
			ret.Code = -1
		}
		ret.Msg = err.Error()
		return
	}

	model.FlushTxQueue()
	box := model.Conf.Box(c, notebook)
	luteEngine := util.NewLute()
	tree, err := filesys.LoadTree(box.ID, p, luteEngine)
	if err != nil {
		ret.Code = -1
		ret.Msg = err.Error()
		return
	}

	if !existed {
		// 只有创建的情况才推送，已经存在的情况不推送
		// Creating a dailynote existed no longer expands the doc tree https://github.com/siyuan-note/siyuan/issues/9959
		appArg := arg["app"]
		app := ""
		if nil != appArg {
			app = appArg.(string)
		}
		evt := util.NewCmdResult("createdailynote", 0, util.PushModeBroadcast)
		evt.AppId = app
		name := path.Base(p)
		files, _, _ := model.ListDocTree(c, box.ID, path.Dir(p), util.SortModeUnassigned, false, false, model.Conf.FileTree.MaxListCount)
		evt.Data = map[string]interface{}{
			"box":   box,
			"path":  p,
			"files": files,
			"name":  name,
			"id":    tree.Root.ID,
		}
		evt.Callback = arg["callback"]
		util.PushEvent(evt)
	}

	ret.Data = map[string]interface{}{
		"id": tree.Root.ID,
	}
}

func createDocWithMd(c *gin.Context) {
	ret := gulu.Ret.NewResult()
	defer c.JSON(http.StatusOK, ret)

	arg, ok := util.JsonArg(c, ret)
	if !ok {
		return
	}

	notebook := arg["notebook"].(string)
	if util.InvalidIDPattern(notebook, ret) {
		return
	}

	tagsArg := arg["tags"]
	var tags string
	if nil != tagsArg {
		tags = tagsArg.(string)
	}

	var parentID string
	parentIDArg := arg["parentID"]
	if nil != parentIDArg {
		parentID = parentIDArg.(string)
	}

	id := ast.NewNodeID()
	idArg := arg["id"]
	if nil != idArg {
		id = idArg.(string)
	}

	hPath := arg["path"].(string)
	markdown := arg["markdown"].(string)

	baseName := path.Base(hPath)
	dir := path.Dir(hPath)
	r, _ := regexp.Compile("\r\n|\r|\n|\u2028|\u2029|\t|/")
	baseName = r.ReplaceAllString(baseName, "")
	if 512 < utf8.RuneCountInString(baseName) {
		baseName = gulu.Str.SubStr(baseName, 512)
	}
	hPath = path.Join(dir, baseName)
	if !strings.HasPrefix(hPath, "/") {
		hPath = "/" + hPath
	}

	withMath := false
	withMathArg := arg["withMath"]
	if nil != withMathArg {
		withMath = withMathArg.(bool)
	}
	clippingHref := ""
	clippingHrefArg := arg["clippingHref"]
	if nil != clippingHrefArg {
		clippingHref = clippingHrefArg.(string)
	}

<<<<<<< HEAD
	id, err := model.CreateWithMarkdown(c, tags, notebook, hPath, markdown, parentID, id, withMath)
=======
	id, err := model.CreateWithMarkdown(tags, notebook, hPath, markdown, parentID, id, withMath, clippingHref)
>>>>>>> 7de3e333
	if err != nil {
		ret.Code = -1
		ret.Msg = err.Error()
		return
	}
	ret.Data = id

	model.FlushTxQueue()
	box := model.Conf.Box(c, notebook)
	b, _ := model.GetBlock(id, nil)
	p := b.Path
	pushCreate(c, box, p, id, arg)
}

func getDocCreateSavePath(c *gin.Context) {
	ret := gulu.Ret.NewResult()
	defer c.JSON(http.StatusOK, ret)

	arg, ok := util.JsonArg(c, ret)
	if !ok {
		return
	}

	notebook := arg["notebook"].(string)
	box := model.Conf.Box(c, notebook)
	var docCreateSaveBox string
	docCreateSavePathTpl := model.Conf.FileTree.DocCreateSavePath
	if nil != box {
		boxConf := box.GetConf(c)
		docCreateSaveBox = boxConf.DocCreateSaveBox
		docCreateSavePathTpl = boxConf.DocCreateSavePath
	}
	if "" == docCreateSaveBox && "" == docCreateSavePathTpl {
		docCreateSaveBox = model.Conf.FileTree.DocCreateSaveBox
	}
	if "" != docCreateSaveBox {
		if nil == model.Conf.Box(c, docCreateSaveBox) {
			// 如果配置的笔记本未打开或者不存在，则使用当前笔记本
			docCreateSaveBox = notebook
		}
	}
	if "" == docCreateSaveBox {
		docCreateSaveBox = notebook
	}
	if "" == docCreateSavePathTpl {
		docCreateSavePathTpl = model.Conf.FileTree.DocCreateSavePath
	}
	docCreateSavePathTpl = strings.TrimSpace(docCreateSavePathTpl)

	if docCreateSaveBox != notebook {
		if "" != docCreateSavePathTpl && !strings.HasPrefix(docCreateSavePathTpl, "/") {
			// 如果配置的笔记本不是当前笔记本，则将相对路径转换为绝对路径
			docCreateSavePathTpl = "/" + docCreateSavePathTpl
		}
	}

	docCreateSavePath, err := model.RenderGoTemplate(docCreateSavePathTpl)
	if err != nil {
		ret.Code = -1
		ret.Msg = err.Error()
		return
	}

	ret.Data = map[string]interface{}{
		"box":  docCreateSaveBox,
		"path": docCreateSavePath,
	}
}

func getRefCreateSavePath(c *gin.Context) {
	ret := gulu.Ret.NewResult()
	defer c.JSON(http.StatusOK, ret)

	arg, ok := util.JsonArg(c, ret)
	if !ok {
		return
	}

	notebook := arg["notebook"].(string)
	box := model.Conf.Box(c, notebook)
	var refCreateSaveBox string
	refCreateSavePathTpl := model.Conf.FileTree.RefCreateSavePath
	if nil != box {
		boxConf := box.GetConf(c)
		refCreateSaveBox = boxConf.RefCreateSaveBox
		refCreateSavePathTpl = boxConf.RefCreateSavePath
	}
	if "" == refCreateSaveBox && "" == refCreateSavePathTpl {
		refCreateSaveBox = model.Conf.FileTree.RefCreateSaveBox
	}
	if "" != refCreateSaveBox {
		if nil == model.Conf.Box(c, refCreateSaveBox) {
			// 如果配置的笔记本未打开或者不存在，则使用当前笔记本
			refCreateSaveBox = notebook
		}
	}
	if "" == refCreateSaveBox {
		refCreateSaveBox = notebook
	}
	if "" == refCreateSavePathTpl {
		refCreateSavePathTpl = model.Conf.FileTree.RefCreateSavePath
	}

	if refCreateSaveBox != notebook {
		if "" != refCreateSavePathTpl && !strings.HasPrefix(refCreateSavePathTpl, "/") {
			// 如果配置的笔记本不是当前笔记本，则将相对路径转换为绝对路径
			refCreateSavePathTpl = "/" + refCreateSavePathTpl
		}
	}

	refCreateSavePath, err := model.RenderGoTemplate(refCreateSavePathTpl)
	if err != nil {
		ret.Code = -1
		ret.Msg = err.Error()
		return
	}
	ret.Data = map[string]interface{}{
		"box":  refCreateSaveBox,
		"path": refCreateSavePath,
	}
}

func changeSort(c *gin.Context) {
	ret := gulu.Ret.NewResult()
	defer c.JSON(http.StatusOK, ret)

	arg, ok := util.JsonArg(c, ret)
	if !ok {
		return
	}

	notebook := arg["notebook"].(string)
	pathsArg := arg["paths"].([]interface{})
	var paths []string
	for _, p := range pathsArg {
		paths = append(paths, p.(string))
	}
	model.ChangeFileTreeSort(c, notebook, paths)
}

func searchDocs(c *gin.Context) {
	ret := gulu.Ret.NewResult()
	defer c.JSON(http.StatusOK, ret)

	arg, ok := util.JsonArg(c, ret)
	if !ok {
		return
	}

	flashcard := false
	if arg["flashcard"] != nil {
		flashcard = arg["flashcard"].(bool)
	}

	k := arg["k"].(string)
	ret.Data = model.SearchDocsByKeyword(c, k, flashcard)
}

func listDocsByPath(c *gin.Context) {
	ret := gulu.Ret.NewResult()
	defer c.JSON(http.StatusOK, ret)

	arg, ok := util.JsonArg(c, ret)
	if !ok {
		return
	}

	notebook := arg["notebook"].(string)
	p := arg["path"].(string)
	sortParam := arg["sort"]
	sortMode := util.SortModeUnassigned
	if nil != sortParam {
		sortMode = int(sortParam.(float64))
	}
	flashcard := false
	if arg["flashcard"] != nil {
		flashcard = arg["flashcard"].(bool)
	}
	maxListCount := model.Conf.FileTree.MaxListCount
	if arg["maxListCount"] != nil {
		// API `listDocsByPath` add an optional parameter `maxListCount` https://github.com/siyuan-note/siyuan/issues/7993
		maxListCount = int(arg["maxListCount"].(float64))
		if 0 >= maxListCount {
			maxListCount = math.MaxInt
		}
	}
	showHidden := false
	if arg["showHidden"] != nil {
		showHidden = arg["showHidden"].(bool)
	}

	files, totals, err := model.ListDocTree(c, notebook, p, sortMode, flashcard, showHidden, maxListCount)
	if err != nil {
		ret.Code = -1
		ret.Msg = err.Error()
		return
	}
	if maxListCount < totals {
		// API `listDocsByPath` add an optional parameter `ignoreMaxListHint` https://github.com/siyuan-note/siyuan/issues/10290
		ignoreMaxListHintArg := arg["ignoreMaxListHint"]
		if nil == ignoreMaxListHintArg || !ignoreMaxListHintArg.(bool) {
			util.PushMsg(fmt.Sprintf(model.Conf.Language(48), len(files)), 7000)
		}
	}

	ret.Data = map[string]interface{}{
		"box":   notebook,
		"path":  p,
		"files": files,
	}
}

func getDoc(c *gin.Context) {
	ret := gulu.Ret.NewResult()
	defer c.JSON(http.StatusOK, ret)

	arg, ok := util.JsonArg(c, ret)
	if !ok {
		return
	}

	id := arg["id"].(string)
	idx := arg["index"]
	index := 0
	if nil != idx {
		index = int(idx.(float64))
	}

	var query string
	if queryArg := arg["query"]; nil != queryArg {
		query = queryArg.(string)
	}
	var queryMethod int
	if queryMethodArg := arg["queryMethod"]; nil != queryMethodArg {
		queryMethod = int(queryMethodArg.(float64))
	}
	var queryTypes map[string]bool
	if queryTypesArg := arg["queryTypes"]; nil != queryTypesArg {
		typesArg := queryTypesArg.(map[string]interface{})
		queryTypes = map[string]bool{}
		for t, b := range typesArg {
			queryTypes[t] = b.(bool)
		}
	}

	m := arg["mode"] // 0: 仅当前 ID，1：向上 2：向下，3：上下都加载，4：加载末尾
	mode := 0
	if nil != m {
		mode = int(m.(float64))
	}
	s := arg["size"]
	size := 102400 // 默认最大加载块数
	if nil != s {
		size = int(s.(float64))
	}
	startID := ""
	endID := ""
	startIDArg := arg["startID"]
	endIDArg := arg["endID"]
	if nil != startIDArg && nil != endIDArg {
		startID = startIDArg.(string)
		endID = endIDArg.(string)
		size = model.Conf.Editor.DynamicLoadBlocks
	}
	isBacklinkArg := arg["isBacklink"]
	isBacklink := false
	if nil != isBacklinkArg {
		isBacklink = isBacklinkArg.(bool)
	}

	blockCount, content, parentID, parent2ID, rootID, typ, eof, scroll, boxID, docPath, isBacklinkExpand, err := model.GetDoc(startID, endID, id, index, query, queryTypes, queryMethod, mode, size, isBacklink)
	if model.ErrBlockNotFound == err {
		ret.Code = 3
		return
	}

	if err != nil {
		ret.Code = 1
		ret.Msg = err.Error()
		return
	}

	// 判断是否正在同步中 https://github.com/siyuan-note/siyuan/issues/6290
	isSyncing := model.IsSyncingFile(rootID)

	ret.Data = map[string]interface{}{
		"id":               id,
		"mode":             mode,
		"parentID":         parentID,
		"parent2ID":        parent2ID,
		"rootID":           rootID,
		"type":             typ,
		"content":          content,
		"blockCount":       blockCount,
		"eof":              eof,
		"scroll":           scroll,
		"box":              boxID,
		"path":             docPath,
		"isSyncing":        isSyncing,
		"isBacklinkExpand": isBacklinkExpand,
	}
}

func pushCreate(c *gin.Context, box *model.Box, p, treeID string, arg map[string]interface{}) {
	evt := util.NewCmdResult("create", 0, util.PushModeBroadcast)
	name := path.Base(p)
	files, _, _ := model.ListDocTree(c, box.ID, path.Dir(p), util.SortModeUnassigned, false, false, model.Conf.FileTree.MaxListCount)
	evt.Data = map[string]interface{}{
		"box":   box,
		"path":  p,
		"files": files,
		"name":  name,
		"id":    treeID,
	}
	evt.Callback = arg["callback"]
	util.PushEvent(evt)
}<|MERGE_RESOLUTION|>--- conflicted
+++ resolved
@@ -748,11 +748,7 @@
 		clippingHref = clippingHrefArg.(string)
 	}
 
-<<<<<<< HEAD
-	id, err := model.CreateWithMarkdown(c, tags, notebook, hPath, markdown, parentID, id, withMath)
-=======
-	id, err := model.CreateWithMarkdown(tags, notebook, hPath, markdown, parentID, id, withMath, clippingHref)
->>>>>>> 7de3e333
+	id, err := model.CreateWithMarkdown(c, tags, notebook, hPath, markdown, parentID, id, withMath, clippingHref)
 	if err != nil {
 		ret.Code = -1
 		ret.Msg = err.Error()
