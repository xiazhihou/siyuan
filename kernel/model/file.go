// SiYuan - Refactor your thinking
// Copyright (c) 2020-present, b3log.org
//
// This program is free software: you can redistribute it and/or modify
// it under the terms of the GNU Affero General Public License as published by
// the Free Software Foundation, either version 3 of the License, or
// (at your option) any later version.
//
// This program is distributed in the hope that it will be useful,
// but WITHOUT ANY WARRANTY; without even the implied warranty of
// MERCHANTABILITY or FITNESS FOR A PARTICULAR PURPOSE.  See the
// GNU Affero General Public License for more details.
//
// You should have received a copy of the GNU Affero General Public License
// along with this program.  If not, see <https://www.gnu.org/licenses/>.

package model

import (
	"bytes"
	"errors"
	"fmt"
	"os"
	"path"
	"path/filepath"
	"sort"
	"strconv"
	"strings"
	"sync"
	"time"
	"unicode/utf8"

	"github.com/88250/go-humanize"
	"github.com/88250/gulu"
	"github.com/88250/lute"
	"github.com/88250/lute/ast"
	"github.com/88250/lute/html"
	"github.com/88250/lute/parse"
	util2 "github.com/88250/lute/util"
	"github.com/gin-gonic/gin"
	"github.com/siyuan-note/filelock"
	"github.com/siyuan-note/logging"
	"github.com/siyuan-note/riff"
	"github.com/siyuan-note/siyuan/kernel/av"
	"github.com/siyuan-note/siyuan/kernel/cache"
	"github.com/siyuan-note/siyuan/kernel/filesys"
	"github.com/siyuan-note/siyuan/kernel/search"
	"github.com/siyuan-note/siyuan/kernel/sql"
	"github.com/siyuan-note/siyuan/kernel/task"
	"github.com/siyuan-note/siyuan/kernel/treenode"
	"github.com/siyuan-note/siyuan/kernel/util"
)

type File struct {
	Path         string `json:"path"`
	Name         string `json:"name"` // 标题，即 ial["title"]
	Icon         string `json:"icon"`
	Name1        string `json:"name1"` // 命名，即 ial["name"]
	Alias        string `json:"alias"`
	Memo         string `json:"memo"`
	Bookmark     string `json:"bookmark"`
	ID           string `json:"id"`
	Count        int    `json:"count"`
	Size         uint64 `json:"size"`
	HSize        string `json:"hSize"`
	Mtime        int64  `json:"mtime"`
	CTime        int64  `json:"ctime"`
	HMtime       string `json:"hMtime"`
	HCtime       string `json:"hCtime"`
	Sort         int    `json:"sort"`
	SubFileCount int    `json:"subFileCount"`
	Hidden       bool   `json:"hidden"`

	NewFlashcardCount int `json:"newFlashcardCount"`
	DueFlashcardCount int `json:"dueFlashcardCount"`
	FlashcardCount    int `json:"flashcardCount"`
}

func (box *Box) docFromFileInfo(fileInfo *FileInfo, ial map[string]string) (ret *File) {
	ret = &File{}
	ret.Path = fileInfo.path
	ret.Size = uint64(fileInfo.size)
	ret.Name = ial["title"] + ".sy"
	ret.Icon = ial["icon"]
	ret.ID = ial["id"]
	ret.Name1 = ial["name"]
	ret.Alias = ial["alias"]
	ret.Memo = ial["memo"]
	ret.Bookmark = ial["bookmark"]
	t, _ := time.ParseInLocation("20060102150405", ret.ID[:14], time.Local)
	ret.CTime = t.Unix()
	ret.HCtime = t.Format("2006-01-02 15:04:05") + ", " + util.HumanizeTime(t, Conf.Lang)
	ret.HSize = humanize.BytesCustomCeil(ret.Size, 2)

	mTime := t
	if updated := ial["updated"]; "" != updated {
		if updatedTime, err := time.ParseInLocation("20060102150405", updated, time.Local); err == nil {
			mTime = updatedTime
		}
	}

	ret.Mtime = mTime.Unix()
	ret.HMtime = mTime.Format("2006-01-02 15:04:05") + ", " + util.HumanizeTime(mTime, Conf.Lang)
	return
}

func (box *Box) docIAL(p string) (ret map[string]string) {
	name := strings.ToLower(filepath.Base(p))
	if !strings.HasSuffix(name, ".sy") {
		return nil
	}

	ret = cache.GetDocIAL(p)
	if nil != ret {
		return ret
	}

	filePath := filepath.Join(util.DataDir, box.ID, p)
	ret = filesys.DocIAL(filePath)
	if 1 > len(ret) {
		logging.LogWarnf("properties not found in file [%s]", filePath)
		box.moveCorruptedData(filePath)
		return nil
	}
	cache.PutDocIAL(p, ret)
	return ret
}

func (box *Box) moveCorruptedData(filePath string) {
	base := filepath.Base(filePath)
	to := filepath.Join(util.WorkspaceDir, "corrupted", time.Now().Format("2006-01-02-150405"), box.ID, base)
	if copyErr := filelock.Copy(filePath, to); nil != copyErr {
		logging.LogErrorf("copy corrupted data file [%s] failed: %s", filePath, copyErr)
		return
	}
	if removeErr := filelock.Remove(filePath); nil != removeErr {
		logging.LogErrorf("remove corrupted data file [%s] failed: %s", filePath, removeErr)
		return
	}
	logging.LogWarnf("moved corrupted data file [%s] to [%s]", filePath, to)
}

func SearchDocsByKeyword(c *gin.Context, keyword string, flashcard bool) (ret []map[string]string) {
	ret = []map[string]string{}

	var deck *riff.Deck
	var deckBlockIDs []string
	if flashcard {
		deck = Decks[builtinDeckID]
		if nil == deck {
			return
		}

		deckBlockIDs = deck.GetBlockIDs()
	}

	openedBoxes := Conf.GetOpenedBoxes(c)
	boxes := map[string]*Box{}
	for _, box := range openedBoxes {
		boxes[box.ID] = box
	}

	keywords := strings.Fields(keyword)
	var rootBlocks []*sql.Block
	if 0 < len(keywords) {
		for _, box := range boxes {
			if gulu.Str.Contains(box.Name, keywords) {
				if flashcard {
					newFlashcardCount, dueFlashcardCount, flashcardCount := countBoxFlashcard(box.ID, deck, deckBlockIDs)
					if 0 < flashcardCount {
						ret = append(ret, map[string]string{"path": "/", "hPath": box.Name + "/", "box": box.ID, "boxIcon": box.Icon, "newFlashcardCount": strconv.Itoa(newFlashcardCount), "dueFlashcardCount": strconv.Itoa(dueFlashcardCount), "flashcardCount": strconv.Itoa(flashcardCount)})
					}
				} else {
					ret = append(ret, map[string]string{"path": "/", "hPath": box.Name + "/", "box": box.ID, "boxIcon": box.Icon})
				}
			}
		}

		var condition string
		for i, k := range keywords {
			condition += "(hpath LIKE '%" + k + "%'"
			namCondition := Conf.Search.NAMFilter(k)
			condition += " " + namCondition
			condition += ")"

			if i < len(keywords)-1 {
				condition += " AND "
			}
		}

		rootBlocks = sql.QueryRootBlockByCondition(condition)
	} else {
		for _, box := range boxes {
			if flashcard {
				newFlashcardCount, dueFlashcardCount, flashcardCount := countBoxFlashcard(box.ID, deck, deckBlockIDs)
				if 0 < flashcardCount {
					ret = append(ret, map[string]string{"path": "/", "hPath": box.Name + "/", "box": box.ID, "boxIcon": box.Icon, "newFlashcardCount": strconv.Itoa(newFlashcardCount), "dueFlashcardCount": strconv.Itoa(dueFlashcardCount), "flashcardCount": strconv.Itoa(flashcardCount)})
				}
			} else {
				ret = append(ret, map[string]string{"path": "/", "hPath": box.Name + "/", "box": box.ID, "boxIcon": box.Icon})
			}
		}
	}

	for _, rootBlock := range rootBlocks {
		b := boxes[rootBlock.Box]
		if nil == b {
			continue
		}
		hPath := b.Name + rootBlock.HPath
		if flashcard {
			newFlashcardCount, dueFlashcardCount, flashcardCount := countTreeFlashcard(rootBlock.ID, deck, deckBlockIDs)
			if 0 < flashcardCount {
				ret = append(ret, map[string]string{"path": rootBlock.Path, "hPath": hPath, "box": rootBlock.Box, "boxIcon": b.Icon, "newFlashcardCount": strconv.Itoa(newFlashcardCount), "dueFlashcardCount": strconv.Itoa(dueFlashcardCount), "flashcardCount": strconv.Itoa(flashcardCount)})
			}
		} else {
			ret = append(ret, map[string]string{"path": rootBlock.Path, "hPath": hPath, "box": rootBlock.Box, "boxIcon": b.Icon})
		}
	}

	sort.Slice(ret, func(i, j int) bool {
		return ret[i]["hPath"] < ret[j]["hPath"]
	})
	return
}

type FileInfo struct {
	path  string
	name  string
	size  int64
	isdir bool
}

func ListDocTree(c *gin.Context, boxID, listPath string, sortMode int, flashcard, showHidden bool, maxListCount int) (ret []*File, totals int, err error) {
	//os.MkdirAll("pprof", 0755)
	//cpuProfile, _ := os.Create("pprof/cpu_profile_list_doc_tree")
	//pprof.StartCPUProfile(cpuProfile)
	//defer pprof.StopCPUProfile()

	ret = []*File{}

	var deck *riff.Deck
	var deckBlockIDs []string
	if flashcard {
		deck = Decks[builtinDeckID]
		if nil == deck {
			return
		}

		deckBlockIDs = deck.GetBlockIDs()
	}

	box := Conf.Box(c, boxID)
	if nil == box {
		return nil, 0, errors.New(Conf.Language(0))
	}

	boxConf := box.GetConf(c)

	if util.SortModeUnassigned == sortMode {
		sortMode = Conf.FileTree.Sort
		if util.SortModeFileTree != boxConf.SortMode {
			sortMode = boxConf.SortMode
		}
	}

	var files []*FileInfo
	start := time.Now()
	files, totals, err = box.Ls(listPath)
	if err != nil {
		return
	}
	elapsed := time.Now().Sub(start).Milliseconds()
	if 100 < elapsed {
		logging.LogWarnf("ls elapsed [%dms]", elapsed)
	}

	start = time.Now()
	boxLocalPath := filepath.Join(util.DataDir, box.ID)
	var docs []*File
	for _, file := range files {
		if file.isdir {
			if !ast.IsNodeIDPattern(file.name) {
				continue
			}

			parentDocPath := strings.TrimSuffix(file.path, "/") + ".sy"
			parentDocFile := box.Stat(parentDocPath)
			if nil == parentDocFile {
				continue
			}
			if ial := box.docIAL(parentDocPath); nil != ial {
				if !showHidden && "true" == ial["custom-hidden"] {
					continue
				}

				doc := box.docFromFileInfo(parentDocFile, ial)
				subFiles, err := os.ReadDir(filepath.Join(boxLocalPath, file.path))
				if err == nil {
					for _, subFile := range subFiles {
						subDocFilePath := path.Join(file.path, subFile.Name())
						if subIAL := box.docIAL(subDocFilePath); "true" == subIAL["custom-hidden"] {
							continue
						}

						if strings.HasSuffix(subFile.Name(), ".sy") {
							doc.SubFileCount++
						}
					}
				}

				if flashcard {
					rootID := strings.TrimSuffix(filepath.Base(parentDocPath), ".sy")
					newFlashcardCount, dueFlashcardCount, flashcardCount := countTreeFlashcard(rootID, deck, deckBlockIDs)
					if 0 < flashcardCount {
						doc.NewFlashcardCount = newFlashcardCount
						doc.DueFlashcardCount = dueFlashcardCount
						doc.FlashcardCount = flashcardCount
						docs = append(docs, doc)
					}
				} else {
					docs = append(docs, doc)
				}
			}

			continue
		}

		subFolder := filepath.Join(boxLocalPath, strings.TrimSuffix(file.path, ".sy"))
		if gulu.File.IsDir(subFolder) {
			continue
		}

		if ial := box.docIAL(file.path); nil != ial {
			if !showHidden && "true" == ial["custom-hidden"] {
				continue
			}

			doc := box.docFromFileInfo(file, ial)

			if flashcard {
				rootID := strings.TrimSuffix(filepath.Base(file.path), ".sy")
				newFlashcardCount, dueFlashcardCount, flashcardCount := countTreeFlashcard(rootID, deck, deckBlockIDs)
				if 0 < flashcardCount {
					doc.NewFlashcardCount = newFlashcardCount
					doc.DueFlashcardCount = dueFlashcardCount
					doc.FlashcardCount = flashcardCount
					docs = append(docs, doc)
				}
			} else {
				docs = append(docs, doc)
			}
		}
	}
	elapsed = time.Now().Sub(start).Milliseconds()
	if 500 < elapsed {
		logging.LogWarnf("build docs [%d] elapsed [%dms]", len(docs), elapsed)
	}

	start = time.Now()
	refCount := sql.QueryRootBlockRefCount()
	for _, doc := range docs {
		if count := refCount[doc.ID]; 0 < count {
			doc.Count = count
		}
	}
	elapsed = time.Now().Sub(start).Milliseconds()
	if 500 < elapsed {
		logging.LogWarnf("query root block ref count elapsed [%dms]", elapsed)
	}

	start = time.Now()
	switch sortMode {
	case util.SortModeNameASC:
		sort.Slice(docs, func(i, j int) bool {
			return util.PinYinCompare(docs[i].Name, docs[j].Name)
		})
	case util.SortModeNameDESC:
		sort.Slice(docs, func(i, j int) bool {
			return util.PinYinCompare(docs[j].Name, docs[i].Name)
		})
	case util.SortModeUpdatedASC:
		sort.Slice(docs, func(i, j int) bool { return docs[i].Mtime < docs[j].Mtime })
	case util.SortModeUpdatedDESC:
		sort.Slice(docs, func(i, j int) bool { return docs[i].Mtime > docs[j].Mtime })
	case util.SortModeAlphanumASC:
		sort.Slice(docs, func(i, j int) bool {
			return util.NaturalCompare(docs[i].Name, docs[j].Name)
		})
	case util.SortModeAlphanumDESC:
		sort.Slice(docs, func(i, j int) bool {
			return util.NaturalCompare(docs[j].Name, docs[i].Name)
		})
	case util.SortModeCustom:
		fileTreeFiles := docs
		box.fillSort(&fileTreeFiles)
		sort.Slice(fileTreeFiles, func(i, j int) bool {
			if fileTreeFiles[i].Sort == fileTreeFiles[j].Sort {
				return util.TimeFromID(fileTreeFiles[i].ID) > util.TimeFromID(fileTreeFiles[j].ID)
			}
			return fileTreeFiles[i].Sort < fileTreeFiles[j].Sort
		})
		ret = append(ret, fileTreeFiles...)
		totals = len(ret)
		if maxListCount < len(ret) {
			ret = ret[:maxListCount]
		}
		ret = ret[:]
		return
	case util.SortModeRefCountASC:
		sort.Slice(docs, func(i, j int) bool { return docs[i].Count < docs[j].Count })
	case util.SortModeRefCountDESC:
		sort.Slice(docs, func(i, j int) bool { return docs[i].Count > docs[j].Count })
	case util.SortModeCreatedASC:
		sort.Slice(docs, func(i, j int) bool { return docs[i].CTime < docs[j].CTime })
	case util.SortModeCreatedDESC:
		sort.Slice(docs, func(i, j int) bool { return docs[i].CTime > docs[j].CTime })
	case util.SortModeSizeASC:
		sort.Slice(docs, func(i, j int) bool { return docs[i].Size < docs[j].Size })
	case util.SortModeSizeDESC:
		sort.Slice(docs, func(i, j int) bool { return docs[i].Size > docs[j].Size })
	case util.SortModeSubDocCountASC:
		sort.Slice(docs, func(i, j int) bool { return docs[i].SubFileCount < docs[j].SubFileCount })
	case util.SortModeSubDocCountDESC:
		sort.Slice(docs, func(i, j int) bool { return docs[i].SubFileCount > docs[j].SubFileCount })
	}

	if util.SortModeCustom != sortMode {
		ret = append(ret, docs...)
	}

	totals = len(ret)
	if maxListCount < len(ret) {
		ret = ret[:maxListCount]
	}
	ret = ret[:]

	elapsed = time.Now().Sub(start).Milliseconds()
	if 200 < elapsed {
		logging.LogInfof("sort docs elapsed [%dms]", elapsed)
	}
	return
}

func ContentStat(content string) (ret *util.BlockStatResult) {
	luteEngine := util.NewLute()
	return contentStat(content, luteEngine)
}

func contentStat(content string, luteEngine *lute.Lute) (ret *util.BlockStatResult) {
	tree := luteEngine.BlockDOM2Tree(content)
	runeCnt, wordCnt, linkCnt, imgCnt, refCnt := tree.Root.Stat()
	return &util.BlockStatResult{
		RuneCount:  runeCnt,
		WordCount:  wordCnt,
		LinkCount:  linkCnt,
		ImageCount: imgCnt,
		RefCount:   refCnt,
	}
}

func BlocksWordCount(ids []string) (ret *util.BlockStatResult) {
	ret = &util.BlockStatResult{}
	trees := filesys.LoadTrees(ids)
	for _, id := range ids {
		tree := trees[id]
		if nil == tree {
			continue
		}

		node := treenode.GetNodeInTree(tree, id)
		if nil == node {
			continue
		}

		runeCnt, wordCnt, linkCnt, imgCnt, refCnt := node.Stat()
		ret.RuneCount += runeCnt
		ret.WordCount += wordCnt
		ret.LinkCount += linkCnt
		ret.ImageCount += imgCnt
		ret.RefCount += refCnt
	}
	return
}

func StatTree(id string) (ret *util.BlockStatResult) {
	FlushTxQueue()

	tree, _ := LoadTreeByBlockID(id)
	if nil == tree {
		return
	}

	var databaseBlockNodes []*ast.Node
	ast.Walk(tree.Root, func(n *ast.Node, entering bool) ast.WalkStatus {
		if !entering || ast.NodeAttributeView != n.Type {
			return ast.WalkContinue
		}

		databaseBlockNodes = append(databaseBlockNodes, n)
		return ast.WalkContinue
	})

	luteEngine := util.NewLute()
	var dbRuneCnt, dbWordCnt, dbLinkCnt, dbImgCnt, dbRefCnt int
	for _, n := range databaseBlockNodes {
		if "" == n.AttributeViewID {
			continue
		}

		attrView, _ := av.ParseAttributeView(n.AttributeViewID)
		if nil == attrView {
			continue
		}

		content := bytes.Buffer{}
		for _, kValues := range attrView.KeyValues {
			for _, v := range kValues.Values {
				switch kValues.Key.Type {
				case av.KeyTypeURL:
					if v.IsEmpty() {
						continue
					}

					dbLinkCnt++
					content.WriteString(v.URL.Content)
				case av.KeyTypeMAsset:
					if v.IsEmpty() {
						continue
					}

					for _, asset := range v.MAsset {
						if av.AssetTypeImage == asset.Type {
							dbImgCnt++
						}
					}
				case av.KeyTypeBlock:
					if v.IsEmpty() {
						continue
					}

					if !v.IsDetached {
						dbRefCnt++
					}
					content.WriteString(v.Block.Content)
				case av.KeyTypeText:
					if v.IsEmpty() {
						continue
					}
					content.WriteString(v.Text.Content)
				case av.KeyTypeNumber:
					if v.IsEmpty() {
						continue
					}
					v.Number.FormatNumber()
					content.WriteString(v.Number.FormattedContent)
				case av.KeyTypeEmail:
					if v.IsEmpty() {
						continue
					}
					content.WriteString(v.Email.Content)
				case av.KeyTypePhone:
					if v.IsEmpty() {
						continue
					}
					content.WriteString(v.Phone.Content)
				}
			}
		}

		dbStat := contentStat(content.String(), luteEngine)
		dbRuneCnt += dbStat.RuneCount
		dbWordCnt += dbStat.WordCount
	}

	runeCnt, wordCnt, linkCnt, imgCnt, refCnt := tree.Root.Stat()
	runeCnt += dbRuneCnt
	wordCnt += dbWordCnt
	linkCnt += dbLinkCnt
	imgCnt += dbImgCnt
	refCnt += dbRefCnt
	return &util.BlockStatResult{
		RuneCount:  runeCnt,
		WordCount:  wordCnt,
		LinkCount:  linkCnt,
		ImageCount: imgCnt,
		RefCount:   refCnt,
	}
}

func GetDoc(startID, endID, id string, index int, query string, queryTypes map[string]bool, queryMethod, mode int, size int, isBacklink bool) (blockCount int, dom, parentID, parent2ID, rootID, typ string, eof, scroll bool, boxID, docPath string, isBacklinkExpand bool, err error) {
	//os.MkdirAll("pprof", 0755)
	//cpuProfile, _ := os.Create("pprof/GetDoc")
	//pprof.StartCPUProfile(cpuProfile)
	//defer pprof.StopCPUProfile()

	FlushTxQueue() // 写入数据时阻塞，避免获取到的数据不一致

	inputIndex := index
	tree, err := LoadTreeByBlockID(id)
	if err != nil {
		if ErrBlockNotFound == err {
			if 0 == mode {
				err = ErrTreeNotFound // 初始化打开文档时如果找不到则关闭编辑器
			}
		}
		return
	}
	if nil == tree {
		err = ErrBlockNotFound
		return
	}

	luteEngine := NewLute()
	node := treenode.GetNodeInTree(tree, id)
	if nil == node {
		// Unable to open the doc when the block pointed by the scroll position does not exist https://github.com/siyuan-note/siyuan/issues/9030
		node = treenode.GetNodeInTree(tree, tree.Root.ID)
		if nil == node {
			err = ErrBlockNotFound
			return
		}
	}

	if isBacklink { // 引用计数浮窗请求，需要按照反链逻辑组装 https://github.com/siyuan-note/siyuan/issues/6853
		if ast.NodeParagraph == node.Type {
			if nil != node.Parent && ast.NodeListItem == node.Parent.Type {
				node = node.Parent
			}
		}
	}

	located := false
	isDoc := ast.NodeDocument == node.Type
	isHeading := ast.NodeHeading == node.Type

	boxID = node.Box
	docPath = node.Path
	if isDoc {
		if 4 == mode { // 加载文档末尾
			node = node.LastChild
			located = true
			// 重新计算 index
			ast.Walk(tree.Root, func(n *ast.Node, entering bool) ast.WalkStatus {
				if !entering {
					return ast.WalkContinue
				}

				index++
				return ast.WalkContinue
			})
		} else {
			node = node.FirstChild
		}
		typ = ast.NodeDocument.String()
		idx := 0
		if 0 < index {
			ast.Walk(tree.Root, func(n *ast.Node, entering bool) ast.WalkStatus {
				if !entering || !n.IsChildBlockOf(tree.Root, 1) {
					return ast.WalkContinue
				}

				idx++
				if index == idx {
					node = n.DocChild()
					if "1" == node.IALAttr("heading-fold") {
						// 加载到折叠标题下方块的话需要回溯到上方标题块
						for h := node.Previous; nil != h; h = h.Previous {
							if "1" == h.IALAttr("fold") {
								node = h
								break
							}
						}
					}
					located = true
					return ast.WalkStop
				}
				return ast.WalkContinue
			})
		}
	} else {
		if 0 == index && 0 != mode {
			// 非文档且没有指定 index 时需要计算 index
			ast.Walk(tree.Root, func(n *ast.Node, entering bool) ast.WalkStatus {
				if !entering {
					return ast.WalkContinue
				}

				index++
				if id == n.ID {
					node = n.DocChild()
					located = true
					return ast.WalkStop
				}
				return ast.WalkContinue
			})
		}
	}

	if 1 < index && !located {
		count := 0
		ast.Walk(tree.Root, func(n *ast.Node, entering bool) ast.WalkStatus {
			if !entering {
				return ast.WalkContinue
			}

			count++
			if index == count {
				node = n.DocChild()
				return ast.WalkStop
			}
			return ast.WalkContinue
		})
	}

	blockCount = tree.DocBlockCount()
	if ast.NodeDocument == node.Type {
		parentID = node.ID
		parent2ID = parentID
	} else {
		parentID = node.Parent.ID
		parent2ID = parentID
		tmp := node
		if ast.NodeListItem == node.Type {
			// 列表项聚焦返回和面包屑保持一致 https://github.com/siyuan-note/siyuan/issues/4914
			tmp = node.Parent
		}
		if headingParent := treenode.HeadingParent(tmp); nil != headingParent {
			parent2ID = headingParent.ID
		}
	}
	rootID = tree.Root.ID
	if !isDoc {
		typ = node.Type.String()
	}

	// 判断是否需要显示动态加载滚动条 https://github.com/siyuan-note/siyuan/issues/7693
	childCount := 0
	ast.Walk(tree.Root, func(n *ast.Node, entering bool) ast.WalkStatus {
		if !entering {
			return ast.WalkContinue
		}

		if 1 > childCount {
			childCount = 1
		} else {
			childCount += treenode.CountBlockNodes(n)
		}

		if childCount > Conf.Editor.DynamicLoadBlocks {
			scroll = true
			return ast.WalkStop
		}
		return ast.WalkContinue
	})

	var nodes []*ast.Node
	if isBacklink {
		// 引用计数浮窗请求，需要按照反链逻辑组装 https://github.com/siyuan-note/siyuan/issues/6853
		nodes, isBacklinkExpand = getBacklinkRenderNodes(node)
	} else {
		// 如果同时存在 startID 和 endID，并且是动态加载的情况，则只加载 startID 和 endID 之间的块 [startID, endID]
		if "" != startID && "" != endID && scroll {
			nodes, eof = loadNodesByStartEnd(tree, startID, endID)
			if 1 > len(nodes) {
				// 按 mode 加载兜底
				nodes, eof = loadNodesByMode(node, inputIndex, mode, size, isDoc, isHeading)
			} else {
				// 文档块没有指定 index 时需要计算 index，否则初次打开文档时 node-index 会为 0，导致首次 Ctrl+Home 无法回到顶部
				ast.Walk(tree.Root, func(n *ast.Node, entering bool) ast.WalkStatus {
					if !entering {
						return ast.WalkContinue
					}

					index++
					if nodes[0].ID == n.ID {
						return ast.WalkStop
					}
					return ast.WalkContinue
				})
			}
		} else {
			nodes, eof = loadNodesByMode(node, inputIndex, mode, size, isDoc, isHeading)
		}
	}

	refCount := sql.QueryRootChildrenRefCount(rootID)
	virtualBlockRefKeywords := getBlockVirtualRefKeywords(tree.Root)

	subTree := &parse.Tree{ID: rootID, Root: &ast.Node{Type: ast.NodeDocument}, Marks: tree.Marks}

	var keywords []string
	if "" != query && (0 == queryMethod || 1 == queryMethod || 3 == queryMethod) { // 只有关键字、查询语法和正则表达式搜索支持高亮
		if 0 == queryMethod {
			query = stringQuery(query)
		}
		typeFilter := buildTypeFilter(queryTypes)
		if 0 == queryMethod || 1 == queryMethod {
			keywords = highlightByFTS(query, typeFilter, rootID)
		} else {
			keywords = highlightByRegexp(query, typeFilter, rootID)
		}
	}

	for _, n := range nodes {
		var unlinks []*ast.Node
		ast.Walk(n, func(n *ast.Node, entering bool) ast.WalkStatus {
			if !entering {
				return ast.WalkContinue
			}

			if "1" == n.IALAttr("heading-fold") {
				// 折叠标题下被引用的块无法悬浮查看
				// The referenced block under the folded heading cannot be hovered to view https://github.com/siyuan-note/siyuan/issues/9582
				if (0 != mode && id != n.ID) || isDoc {
					unlinks = append(unlinks, n)
					return ast.WalkContinue
				}
			}

			if avs := n.IALAttr(av.NodeAttrNameAvs); "" != avs {
				// 填充属性视图角标 Display the database title on the block superscript https://github.com/siyuan-note/siyuan/issues/10545
				avNames := getAvNames(n.IALAttr(av.NodeAttrNameAvs))
				if "" != avNames {
					n.SetIALAttr(av.NodeAttrViewNames, avNames)
				}
			}

			if "" != n.ID {
				// 填充块引计数
				if cnt := refCount[n.ID]; 0 < cnt {
					n.SetIALAttr("refcount", strconv.Itoa(cnt))
				}
			}

			if 0 < len(keywords) {
				hitBlock := false
				for p := n.Parent; nil != p; p = p.Parent {
					if p.ID == id {
						hitBlock = true
						break
					}
				}
				if hitBlock {
					if ast.NodeCodeBlockCode == n.Type && !treenode.IsChartCodeBlockCode(n) {
						// 支持代码块搜索定位 https://github.com/siyuan-note/siyuan/issues/5520
						code := string(n.Tokens)
						markedCode := search.EncloseHighlighting(code, keywords, search.SearchMarkLeft, search.SearchMarkRight, Conf.Search.CaseSensitive, false)
						if code != markedCode {
							n.Tokens = gulu.Str.ToBytes(markedCode)
							return ast.WalkContinue
						}
					} else if markReplaceSpan(n, &unlinks, keywords, search.MarkDataType, luteEngine) {
						return ast.WalkContinue
					}
				}
			}

			if processVirtualRef(n, &unlinks, virtualBlockRefKeywords, refCount, luteEngine) {
				return ast.WalkContinue
			}
			return ast.WalkContinue
		})

		for _, unlink := range unlinks {
			unlink.Unlink()
		}

		subTree.Root.AppendChild(n)
	}

	luteEngine.RenderOptions.NodeIndexStart = index
	dom = luteEngine.Tree2BlockDOM(subTree, luteEngine.RenderOptions)

	go setRecentDocByTree(tree)
	return
}

func loadNodesByStartEnd(tree *parse.Tree, startID, endID string) (nodes []*ast.Node, eof bool) {
	node := treenode.GetNodeInTree(tree, startID)
	if nil == node {
		return
	}
	nodes = append(nodes, node)
	for n := node.Next; nil != n; n = n.Next {
		if treenode.IsInFoldedHeading(n, nil) {
			continue
		}
		nodes = append(nodes, n)

		if n.ID == endID {
			if next := n.Next; nil == next {
				eof = true
			} else {
				eof = util2.IsDocIAL(n.Tokens) || util2.IsDocIAL(next.Tokens)
			}
			break
		}
	}
	return
}

func loadNodesByMode(node *ast.Node, inputIndex, mode, size int, isDoc, isHeading bool) (nodes []*ast.Node, eof bool) {
	if 2 == mode /* 向下 */ {
		next := node.Next
		if ast.NodeHeading == node.Type && "1" == node.IALAttr("fold") {
			// 标题展开时进行动态加载导致重复内容 https://github.com/siyuan-note/siyuan/issues/4671
			// 这里要考虑折叠标题是最后一个块的情况
			if children := treenode.HeadingChildren(node); 0 < len(children) {
				next = children[len(children)-1].Next
			}
		}
		if nil == next {
			eof = true
		} else {
			eof = util2.IsDocIAL(node.Tokens) || util2.IsDocIAL(next.Tokens)
		}
	}

	count := 0
	switch mode {
	case 0: // 仅加载当前 ID
		nodes = append(nodes, node)
		if isDoc {
			for n := node.Next; nil != n; n = n.Next {
				if treenode.IsInFoldedHeading(n, nil) {
					continue
				}
				nodes = append(nodes, n)
				if 1 > count {
					count++
				} else {
					count += treenode.CountBlockNodes(n)
				}
				if size < count {
					break
				}
			}
		} else if isHeading {
			level := node.HeadingLevel
			for n := node.Next; nil != n; n = n.Next {
				if treenode.IsInFoldedHeading(n, node) {
					// 大纲点击折叠标题跳转聚焦 https://github.com/siyuan-note/siyuan/issues/4920
					// 多级标题折叠后上级块引浮窗中未折叠 https://github.com/siyuan-note/siyuan/issues/4997
					continue
				}
				if ast.NodeHeading == n.Type {
					if n.HeadingLevel <= level {
						break
					}
				}
				nodes = append(nodes, n)
				count++
				if size < count {
					break
				}
			}
		}
	case 4: // Ctrl+End 跳转到末尾后向上加载
		for n := node; nil != n; n = n.Previous {
			if treenode.IsInFoldedHeading(n, nil) {
				continue
			}
			nodes = append([]*ast.Node{n}, nodes...)
			if 1 > count {
				count++
			} else {
				count += treenode.CountBlockNodes(n)
			}
			if size < count {
				break
			}
		}
		eof = true
	case 1: // 向上加载
		for n := node.Previous; /* 从上一个节点开始加载 */ nil != n; n = n.Previous {
			if treenode.IsInFoldedHeading(n, nil) {
				continue
			}
			nodes = append([]*ast.Node{n}, nodes...)
			if 1 > count {
				count++
			} else {
				count += treenode.CountBlockNodes(n)
			}
			if size < count {
				break
			}
		}
		eof = nil == node.Previous
	case 2: // 向下加载
		for n := node.Next; /* 从下一个节点开始加载 */ nil != n; n = n.Next {
			if treenode.IsInFoldedHeading(n, node) {
				continue
			}
			nodes = append(nodes, n)
			if 1 > count {
				count++
			} else {
				count += treenode.CountBlockNodes(n)
			}
			if size < count {
				break
			}
		}
	case 3: // 上下都加载
		for n := node; nil != n; n = n.Previous {
			if treenode.IsInFoldedHeading(n, nil) {
				continue
			}
			nodes = append([]*ast.Node{n}, nodes...)
			if 1 > count {
				count++
			} else {
				count += treenode.CountBlockNodes(n)
			}
			if 0 < inputIndex {
				if 1 < count {
					break // 滑块指示器加载
				}
			} else {
				if size < count {
					break
				}
			}
		}
		if size/2 < count {
			size = size / 2
		} else {
			size = size - count
		}
		count = 0
		for n := node.Next; nil != n; n = n.Next {
			if treenode.IsInFoldedHeading(n, nil) {
				continue
			}
			nodes = append(nodes, n)
			if 1 > count {
				count++
			} else {
				count += treenode.CountBlockNodes(n)
			}
			if 0 < inputIndex {
				if size < count {
					break
				}
			} else {
				if size < count {
					break
				}
			}
		}
	}
	return
}

func writeTreeUpsertQueue(tree *parse.Tree) (err error) {
	size, err := filesys.WriteTree(tree)
	if err != nil {
		return
	}
	sql.UpsertTreeQueue(tree)
	refreshDocInfo(tree, size)
	return
}

func writeTreeIndexQueue(tree *parse.Tree) (err error) {
	size, err := filesys.WriteTree(tree)
	if err != nil {
		return
	}
	sql.IndexTreeQueue(tree)
	refreshDocInfo(tree, size)
	return
}

func indexWriteTreeIndexQueue(tree *parse.Tree) (err error) {
	treenode.IndexBlockTree(tree)
	return writeTreeIndexQueue(tree)
}

func indexWriteTreeUpsertQueue(tree *parse.Tree) (err error) {
	treenode.UpsertBlockTree(tree)
	return writeTreeUpsertQueue(tree)
}

func renameWriteJSONQueue(tree *parse.Tree) (err error) {
	size, err := filesys.WriteTree(tree)
	if err != nil {
		return
	}
	sql.RenameTreeQueue(tree)
	treenode.UpsertBlockTree(tree)
	refreshDocInfo(tree, size)
	return
}

func DuplicateDoc(tree *parse.Tree) {
	msgId := util.PushMsg(Conf.Language(116), 30000)
	defer util.PushClearMsg(msgId)

	resetTree(tree, "Duplicated", false)
	createTreeTx(tree)
	FlushTxQueue()

	// 复制为副本时将该副本块插入到数据库中 https://github.com/siyuan-note/siyuan/issues/11959
	ast.Walk(tree.Root, func(n *ast.Node, entering bool) ast.WalkStatus {
		if !entering || !n.IsBlock() {
			return ast.WalkContinue
		}

		avs := n.IALAttr(av.NodeAttrNameAvs)
		for _, avID := range strings.Split(avs, ",") {
			if !ast.IsNodeIDPattern(avID) {
				continue
			}

			AddAttributeViewBlock(nil, []map[string]interface{}{{
				"id":         n.ID,
				"isDetached": false,
			}}, avID, "", "", false)
			ReloadAttrView(avID)
		}
		return ast.WalkContinue
	})
	return
}

func createTreeTx(tree *parse.Tree) {
	transaction := &Transaction{DoOperations: []*Operation{{Action: "create", Data: tree}}}
	PerformTransactions(&[]*Transaction{transaction})
}

var createDocLock = sync.Mutex{}

func CreateDocByMd(c *gin.Context, boxID, p, title, md string, sorts []string) (tree *parse.Tree, err error) {
	createDocLock.Lock()
	defer createDocLock.Unlock()

	box := Conf.Box(c, boxID)
	if nil == box {
		err = errors.New(Conf.Language(0))
		return
	}

	luteEngine := util.NewLute()
	dom := luteEngine.Md2BlockDOM(md, false)
	tree, err = createDoc(c, box.ID, p, title, dom)
	if err != nil {
		return
	}

	FlushTxQueue()
	ChangeFileTreeSort(c, box.ID, sorts)
	return
}

<<<<<<< HEAD
func CreateWithMarkdown(c *gin.Context, tags, boxID, hPath, md, parentID, id string, withMath bool) (retID string, err error) {
=======
func CreateWithMarkdown(tags, boxID, hPath, md, parentID, id string, withMath bool, clippingHref string) (retID string, err error) {
>>>>>>> 7de3e333
	createDocLock.Lock()
	defer createDocLock.Unlock()

	box := Conf.Box(c, boxID)
	if nil == box {
		err = errors.New(Conf.Language(0))
		return
	}

	FlushTxQueue()
	luteEngine := util.NewLute()
	if withMath {
		luteEngine.SetInlineMath(true)
	}
	luteEngine.SetHTMLTag2TextMark(true)
	if strings.HasPrefix(clippingHref, "https://ld246.com/article/") || strings.HasPrefix(clippingHref, "https://liuyun.io/article/") {
		// 改进链滴剪藏 https://github.com/siyuan-note/siyuan/issues/13117
		luteEngine.SetInlineAsterisk(true)
		luteEngine.SetInlineUnderscore(true)
		luteEngine.SetSup(true)
		luteEngine.SetSub(true)
		luteEngine.SetTag(true)
		luteEngine.SetInlineMath(true)
		luteEngine.SetGFMStrikethrough(true)
	}
	dom := luteEngine.Md2BlockDOM(md, false)
	retID, err = createDocsByHPath(box.ID, hPath, dom, parentID, id)

	nameValues := map[string]string{}
	tags = strings.TrimSpace(tags)
	tags = strings.ReplaceAll(tags, "，", ",")
	tagArray := strings.Split(tags, ",")
	var tmp []string
	for _, tag := range tagArray {
		tmp = append(tmp, strings.TrimSpace(tag))
	}
	tags = strings.Join(tmp, ",")
	nameValues["tags"] = tags
	SetBlockAttrs(retID, nameValues)

	FlushTxQueue()
	return
}

func CreateDailyNote(c *gin.Context, boxID string) (p string, existed bool, err error) {
	createDocLock.Lock()
	defer createDocLock.Unlock()

	box := Conf.Box(c, boxID)
	if nil == box {
		err = ErrBoxNotFound
		return
	}

	boxConf := box.GetConf(c)
	if "" == boxConf.DailyNoteSavePath || "/" == boxConf.DailyNoteSavePath {
		err = errors.New(Conf.Language(49))
		return
	}

	hPath, err := RenderGoTemplate(boxConf.DailyNoteSavePath)
	if err != nil {
		return
	}

	FlushTxQueue()

	existRoot := treenode.GetBlockTreeRootByHPath(box.ID, hPath)
	if nil != existRoot {
		existed = true
		p = existRoot.Path

		tree, loadErr := LoadTreeByBlockID(existRoot.RootID)
		if nil != loadErr {
			logging.LogWarnf("load tree by block id [%s] failed: %v", existRoot.RootID, loadErr)
			return
		}
		p = tree.Path
		date := time.Now().Format("20060102")
		if tree.Root.IALAttr("custom-dailynote-"+date) == "" {
			tree.Root.SetIALAttr("custom-dailynote-"+date, date)
			if err = indexWriteTreeUpsertQueue(tree); err != nil {
				return
			}
		}
		return
	}

	id, err := createDocsByHPath(box.ID, hPath, "", "", "")
	if err != nil {
		return
	}

	var templateTree *parse.Tree
	var templateDom string
	if "" != boxConf.DailyNoteTemplatePath {
		tplPath := filepath.Join(util.DataDir, "templates", boxConf.DailyNoteTemplatePath)
		if !filelock.IsExist(tplPath) {
			logging.LogWarnf("not found daily note template [%s]", tplPath)
		} else {
			var renderErr error
			templateTree, templateDom, renderErr = RenderTemplate(tplPath, id, false)
			if nil != renderErr {
				logging.LogWarnf("render daily note template [%s] failed: %s", boxConf.DailyNoteTemplatePath, err)
			}
		}
	}
	if "" != templateDom {
		var tree *parse.Tree
		tree, err = LoadTreeByBlockID(id)
		if err == nil {
			tree.Root.FirstChild.Unlink()

			luteEngine := util.NewLute()
			newTree := luteEngine.BlockDOM2Tree(templateDom)
			var children []*ast.Node
			for c := newTree.Root.FirstChild; nil != c; c = c.Next {
				children = append(children, c)
			}
			for _, c := range children {
				tree.Root.AppendChild(c)
			}

			// Creating a dailynote template supports doc attributes https://github.com/siyuan-note/siyuan/issues/10698
			templateIALs := parse.IAL2Map(templateTree.Root.KramdownIAL)
			for k, v := range templateIALs {
				if "name" == k || "alias" == k || "bookmark" == k || "memo" == k || "icon" == k || strings.HasPrefix(k, "custom-") {
					tree.Root.SetIALAttr(k, v)
				}
			}

			tree.Root.SetIALAttr("updated", util.CurrentTimeSecondsStr())
			if err = indexWriteTreeUpsertQueue(tree); err != nil {
				return
			}
		}
	}
	IncSync()

	FlushTxQueue()

	tree, err := LoadTreeByBlockID(id)
	if err != nil {
		logging.LogErrorf("load tree by block id [%s] failed: %v", id, err)
		return
	}
	p = tree.Path
	date := time.Now().Format("20060102")
	tree.Root.SetIALAttr("custom-dailynote-"+date, date)
	if err = indexWriteTreeUpsertQueue(tree); err != nil {
		return
	}

	return
}

func GetHPathByPath(boxID, p string) (hPath string, err error) {
	if "/" == p {
		hPath = "/"
		return
	}

	luteEngine := util.NewLute()
	tree, err := filesys.LoadTree(boxID, p, luteEngine)
	if err != nil {
		return
	}
	hPath = tree.HPath
	return
}

func GetHPathsByPaths(c *gin.Context, paths []string) (hPaths []string, err error) {
	pathsBoxes := getBoxesByPaths(c, paths)
	for p, box := range pathsBoxes {
		if nil == box {
			logging.LogWarnf("box not found by path [%s]", p)
			continue
		}

		bt := treenode.GetBlockTreeByPath(p)
		if nil == bt {
			logging.LogWarnf("block tree not found by path [%s]", p)
			continue
		}

		hpath := html.UnescapeString(bt.HPath)
		hPaths = append(hPaths, box.Name+hpath)
	}
	return
}

func GetHPathByID(id string) (hPath string, err error) {
	tree, err := LoadTreeByBlockID(id)
	if err != nil {
		return
	}
	hPath = tree.HPath
	return
}

func GetPathByID(id string) (path string, err error) {
	tree, err := LoadTreeByBlockID(id)
	if err != nil {
		return
	}

	path = tree.Path
	return
}

func GetFullHPathByID(c *gin.Context, id string) (hPath string, err error) {
	tree, err := LoadTreeByBlockID(id)
	if err != nil {
		return
	}

	box := Conf.Box(c, tree.Box)
	if nil == box {
		err = ErrBoxNotFound
		return
	}
	hPath = box.Name + tree.HPath
	return
}

func GetIDsByHPath(hpath, boxID string) (ret []string, err error) {
	ret = []string{}
	roots := treenode.GetBlockTreeRootsByHPath(boxID, hpath)
	if 1 > len(roots) {
		return
	}

	for _, root := range roots {
		ret = append(ret, root.ID)
	}
	ret = gulu.Str.RemoveDuplicatedElem(ret)
	if 1 > len(ret) {
		ret = []string{}
	}
	return
}

func MoveDocs(c *gin.Context, fromPaths []string, toBoxID, toPath string, callback interface{}) (err error) {
	toBox := Conf.Box(c, toBoxID)
	if nil == toBox {
		err = errors.New(Conf.Language(0))
		return
	}

	fromPaths = util.FilterMoveDocFromPaths(fromPaths, toPath)
	if 1 > len(fromPaths) {
		return
	}

	pathsBoxes := getBoxesByPaths(c, fromPaths)

	if 1 == len(fromPaths) {
		// 移动到自己的父文档下的情况相当于不移动，直接返回
		if fromBox := pathsBoxes[fromPaths[0]]; nil != fromBox && fromBox.ID == toBoxID {
			parentDir := path.Dir(fromPaths[0])
			if ("/" == toPath && "/" == parentDir) || (parentDir+".sy" == toPath) {
				return
			}
		}
	}

	// 检查路径深度是否超过限制
	for fromPath, fromBox := range pathsBoxes {
		childDepth := util.GetChildDocDepth(filepath.Join(util.DataDir, fromBox.ID, fromPath))
		if depth := strings.Count(toPath, "/") + childDepth; 6 < depth && !Conf.FileTree.AllowCreateDeeper {
			err = errors.New(Conf.Language(118))
			return
		}
	}

	// A progress layer appears when moving more than 64 documents at once https://github.com/siyuan-note/siyuan/issues/9356
	subDocsCount := 0
	for fromPath, fromBox := range pathsBoxes {
		subDocsCount += countSubDocs(fromBox.ID, fromPath)
	}
	needShowProgress := 64 < subDocsCount
	if needShowProgress {
		defer util.PushClearProgress()
	}

	FlushTxQueue()
	luteEngine := util.NewLute()
	count := 0
	for fromPath, fromBox := range pathsBoxes {
		count++
		if needShowProgress {
			util.PushEndlessProgress(fmt.Sprintf(Conf.Language(70), fmt.Sprintf("%d/%d", count, len(fromPaths))))
		}

		_, err = moveDoc(c, fromBox, fromPath, toBox, toPath, luteEngine, callback)
		if err != nil {
			return
		}
	}
	cache.ClearDocsIAL()
	IncSync()
	return
}

func countSubDocs(box, p string) (ret int) {
	p = strings.TrimSuffix(p, ".sy")
	_ = filepath.Walk(filepath.Join(util.DataDir, box, p), func(path string, info os.FileInfo, err error) error {
		if err != nil {
			return err
		}
		if info.IsDir() {
			return nil
		}
		if strings.HasSuffix(path, ".sy") {
			ret++
		}
		return nil
	})
	return
}

func moveDoc(c *gin.Context, fromBox *Box, fromPath string, toBox *Box, toPath string, luteEngine *lute.Lute, callback interface{}) (newPath string, err error) {
	isSameBox := fromBox.ID == toBox.ID

	if isSameBox {
		if !fromBox.Exist(toPath) {
			err = ErrBlockNotFound
			return
		}
	} else {
		if !toBox.Exist(toPath) {
			err = ErrBlockNotFound
			return
		}
	}

	tree, err := filesys.LoadTree(fromBox.ID, fromPath, luteEngine)
	if err != nil {
		err = ErrBlockNotFound
		return
	}

	moveToRoot := "/" == toPath
	toBlockID := tree.ID
	fromFolder := path.Join(path.Dir(fromPath), tree.ID)
	toFolder := "/"
	if !moveToRoot {
		var toTree *parse.Tree
		if isSameBox {
			toTree, err = filesys.LoadTree(fromBox.ID, toPath, luteEngine)
		} else {
			toTree, err = filesys.LoadTree(toBox.ID, toPath, luteEngine)
		}
		if err != nil {
			err = ErrBlockNotFound
			return
		}

		toBlockID = toTree.ID
		toFolder = path.Join(path.Dir(toPath), toBlockID)
	}

	if isSameBox {
		if err = fromBox.MkdirAll(toFolder); err != nil {
			return
		}
	} else {
		if err = toBox.MkdirAll(toFolder); err != nil {
			return
		}
	}

	needMoveSubDocs := fromBox.Exist(fromFolder)
	if needMoveSubDocs {
		// 移动子文档文件夹

		newFolder := path.Join(toFolder, tree.ID)
		if isSameBox {
			if err = fromBox.Move(fromFolder, newFolder); err != nil {
				return
			}
		} else {
			absFromPath := filepath.Join(util.DataDir, fromBox.ID, fromFolder)
			absToPath := filepath.Join(util.DataDir, toBox.ID, newFolder)
			if filelock.IsExist(absToPath) {
				filelock.Remove(absToPath)
			}
			if err = filelock.Rename(absFromPath, absToPath); err != nil {
				msg := fmt.Sprintf(Conf.Language(5), fromBox.Name, fromPath, err)
				logging.LogErrorf("move [path=%s] in box [%s] failed: %s", fromPath, fromBox.ID, err)
				err = errors.New(msg)
				return
			}
		}
	}

	newPath = path.Join(toFolder, tree.ID+".sy")

	if isSameBox {
		if err = fromBox.Move(fromPath, newPath); err != nil {
			return
		}

		tree, err = filesys.LoadTree(fromBox.ID, newPath, luteEngine)
		if err != nil {
			return
		}

		moveTree(c, tree)
	} else {
		absFromPath := filepath.Join(util.DataDir, fromBox.ID, fromPath)
		absToPath := filepath.Join(util.DataDir, toBox.ID, newPath)
		if err = filelock.Rename(absFromPath, absToPath); err != nil {
			msg := fmt.Sprintf(Conf.Language(5), fromBox.Name, fromPath, err)
			logging.LogErrorf("move [path=%s] in box [%s] failed: %s", fromPath, fromBox.ID, err)
			err = errors.New(msg)
			return
		}

		tree, err = filesys.LoadTree(toBox.ID, newPath, luteEngine)
		if err != nil {
			return
		}

		moveTree(c, tree)
		moveSorts(tree.ID, fromBox.ID, toBox.ID)
	}

	if needMoveSubDocs {
		// 将其所有子文档的移动事件推送到前端 https://github.com/siyuan-note/siyuan/issues/11661
		subDocsFolder := path.Join(toFolder, tree.ID)
		syFiles := listSyFiles(path.Join(toBox.ID, subDocsFolder))
		for _, syFile := range syFiles {
			relPath := strings.TrimPrefix(syFile, "/"+path.Join(toBox.ID, toFolder))
			subFromPath := path.Join(path.Dir(fromPath), relPath)
			subToPath := path.Join(toFolder, relPath)

			evt := util.NewCmdResult("moveDoc", 0, util.PushModeBroadcast)
			evt.Data = map[string]interface{}{
				"fromNotebook": fromBox.ID,
				"fromPath":     subFromPath,
				"toNotebook":   toBox.ID,
				"toPath":       path.Dir(subToPath) + ".sy",
				"newPath":      subToPath,
			}
			evt.Callback = callback
			util.PushEvent(evt)
		}
	}

	evt := util.NewCmdResult("moveDoc", 0, util.PushModeBroadcast)
	evt.Data = map[string]interface{}{
		"fromNotebook": fromBox.ID,
		"fromPath":     fromPath,
		"toNotebook":   toBox.ID,
		"toPath":       toPath,
		"newPath":      newPath,
	}
	evt.Callback = callback
	util.PushEvent(evt)
	return
}

func RemoveDoc(c *gin.Context, boxID, p string) {
	box := Conf.Box(c, boxID)
	if nil == box {
		return
	}

	FlushTxQueue()
	luteEngine := util.NewLute()
	removeDoc(box, p, luteEngine)
	IncSync()
	return
}

func RemoveDocs(c *gin.Context, paths []string) {
	util.PushEndlessProgress(Conf.Language(116))
	defer util.PushClearProgress()

	paths = util.FilterSelfChildDocs(paths)
	pathsBoxes := getBoxesByPaths(c, paths)
	FlushTxQueue()
	luteEngine := util.NewLute()
	for p, box := range pathsBoxes {
		removeDoc(box, p, luteEngine)
	}
	return
}

func removeDoc(box *Box, p string, luteEngine *lute.Lute) {
	tree, _ := filesys.LoadTree(box.ID, p, luteEngine)
	if nil == tree {
		return
	}

	historyDir, err := GetHistoryDir(HistoryOpDelete)
	if err != nil {
		logging.LogErrorf("get history dir failed: %s", err)
		return
	}

	historyPath := filepath.Join(historyDir, box.ID, p)
	absPath := filepath.Join(util.DataDir, box.ID, p)
	if err = filelock.Copy(absPath, historyPath); err != nil {
		logging.LogErrorf("backup [path=%s] to history [%s] failed: %s", absPath, historyPath, err)
		return
	}

	// 关联的属性视图也要复制到历史中 https://github.com/siyuan-note/siyuan/issues/9567
	avNodes := tree.Root.ChildrenByType(ast.NodeAttributeView)
	for _, avNode := range avNodes {
		srcAvPath := filepath.Join(util.DataDir, "storage", "av", avNode.AttributeViewID+".json")
		destAvPath := filepath.Join(historyDir, "storage", "av", avNode.AttributeViewID+".json")
		if copyErr := filelock.Copy(srcAvPath, destAvPath); nil != copyErr {
			logging.LogErrorf("copy av [%s] failed: %s", srcAvPath, copyErr)
		}
	}

	copyDocAssetsToDataAssets(box.ID, p)

	removeIDs := treenode.RootChildIDs(tree.ID)
	dir := path.Dir(p)
	childrenDir := path.Join(dir, tree.ID)
	existChildren := box.Exist(childrenDir)
	if existChildren {
		absChildrenDir := filepath.Join(util.DataDir, tree.Box, childrenDir)
		historyPath = filepath.Join(historyDir, tree.Box, childrenDir)
		if err = filelock.Copy(absChildrenDir, historyPath); err != nil {
			logging.LogErrorf("backup [path=%s] to history [%s] failed: %s", absChildrenDir, historyPath, err)
			return
		}
	}
	indexHistoryDir(filepath.Base(historyDir), util.NewLute())

	allRemoveRootIDs := []string{tree.ID}
	allRemoveRootIDs = append(allRemoveRootIDs, removeIDs...)
	allRemoveRootIDs = gulu.Str.RemoveDuplicatedElem(allRemoveRootIDs)
	for _, rootID := range allRemoveRootIDs {
		removeTree, _ := LoadTreeByBlockID(rootID)
		if nil == removeTree {
			continue
		}

		syncDelete2AvBlock(removeTree.Root, removeTree, nil)
	}

	if existChildren {
		if err = box.Remove(childrenDir); err != nil {
			logging.LogErrorf("remove children dir [%s%s] failed: %s", box.ID, childrenDir, err)
			return
		}
		logging.LogInfof("removed children dir [%s%s]", box.ID, childrenDir)
	}
	if err = box.Remove(p); err != nil {
		logging.LogErrorf("remove [%s%s] failed: %s", box.ID, p, err)
		return
	}
	logging.LogInfof("removed doc [%s%s]", box.ID, p)

	box.removeSort(removeIDs)
	RemoveRecentDoc(removeIDs)
	if "/" != dir {
		others, err := os.ReadDir(filepath.Join(util.DataDir, box.ID, dir))
		if err == nil && 1 > len(others) {
			box.Remove(dir)
		}
	}

	evt := util.NewCmdResult("removeDoc", 0, util.PushModeBroadcast)
	evt.Data = map[string]interface{}{
		"ids": removeIDs,
	}
	util.PushEvent(evt)

	refreshParentDocInfo(tree)
	task.AppendTask(task.DatabaseIndex, removeDoc0, tree, childrenDir)
}

func removeDoc0(tree *parse.Tree, childrenDir string) {
	// 收集引用的定义块 ID
	refDefIDs := getRefDefIDs(tree.Root)
	// 推送定义节点引用计数
	for _, defID := range refDefIDs {
		defTree, _ := LoadTreeByBlockID(defID)
		if nil != defTree {
			defNode := treenode.GetNodeInTree(defTree, defID)
			if nil != defNode {
				task.AppendAsyncTaskWithDelay(task.SetDefRefCount, 1*time.Second, refreshRefCount, defTree.ID, defNode.ID)
			}
		}
	}

	treenode.RemoveBlockTreesByPathPrefix(childrenDir)
	sql.RemoveTreePathQueue(tree.Box, childrenDir)
	cache.RemoveDocIAL(tree.Path)
	return
}

func RenameDoc(c *gin.Context, boxID, p, title string) (err error) {
	box := Conf.Box(c, boxID)
	if nil == box {
		err = errors.New(Conf.Language(0))
		return
	}

	FlushTxQueue()
	luteEngine := util.NewLute()
	tree, err := filesys.LoadTree(box.ID, p, luteEngine)
	if err != nil {
		return
	}

	title = removeInvisibleCharsInTitle(title)
	if 512 < utf8.RuneCountInString(title) {
		// 限制笔记本名和文档名最大长度为 `512` https://github.com/siyuan-note/siyuan/issues/6299
		return errors.New(Conf.Language(106))
	}

	oldTitle := tree.Root.IALAttr("title")
	if oldTitle == title {
		return
	}
	if "" == title {
		title = Conf.language(16)
	}
	title = strings.ReplaceAll(title, "/", "")

	tree.HPath = path.Join(path.Dir(tree.HPath), title)
	tree.Root.SetIALAttr("title", title)
	tree.Root.SetIALAttr("updated", util.CurrentTimeSecondsStr())
	if err = renameWriteJSONQueue(tree); err != nil {
		return
	}

	refText := getNodeRefText(tree.Root)
	evt := util.NewCmdResult("rename", 0, util.PushModeBroadcast)
	evt.Data = map[string]interface{}{
		"box":     boxID,
		"id":      tree.Root.ID,
		"path":    p,
		"title":   title,
		"refText": refText,
	}
	util.PushEvent(evt)

	box.renameSubTrees(tree)
	updateRefTextRenameDoc(tree)
	IncSync()
	return
}

func createDoc(c *gin.Context, boxID, p, title, dom string) (tree *parse.Tree, err error) {
	title = removeInvisibleCharsInTitle(title)
	if 512 < utf8.RuneCountInString(title) {
		// 限制笔记本名和文档名最大长度为 `512` https://github.com/siyuan-note/siyuan/issues/6299
		err = errors.New(Conf.Language(106))
		return
	}
	title = strings.ReplaceAll(title, "/", "")
	title = strings.TrimSpace(title)
	if "" == title {
		title = Conf.Language(16)
	}

	baseName := strings.TrimSpace(path.Base(p))
	if "" == strings.TrimSuffix(baseName, ".sy") {
		err = errors.New(Conf.Language(16))
		return
	}

	if strings.HasPrefix(baseName, ".") {
		err = errors.New(Conf.Language(13))
		return
	}

	box := Conf.Box(c, boxID)
	if nil == box {
		err = errors.New(Conf.Language(0))
		return
	}

	id := strings.TrimSuffix(path.Base(p), ".sy")
	var hPath string
	folder := path.Dir(p)
	if "/" != folder {
		parentID := path.Base(folder)
		parentTree, loadErr := LoadTreeByBlockID(parentID)
		if nil != loadErr {
			logging.LogErrorf("get parent tree [%s] failed", parentID)
			err = ErrBlockNotFound
			return
		}
		hPath = path.Join(parentTree.HPath, title)
	} else {
		hPath = "/" + title
	}

	if depth := strings.Count(p, "/"); 7 < depth && !Conf.FileTree.AllowCreateDeeper {
		err = errors.New(Conf.Language(118))
		return
	}

	if !box.Exist(folder) {
		if err = box.MkdirAll(folder); err != nil {
			return
		}
	}

	if box.Exist(p) {
		err = errors.New(Conf.Language(1))
		return
	}

	luteEngine := util.NewLute()
	tree = luteEngine.BlockDOM2Tree(dom)
	tree.Box = boxID
	tree.Path = p
	tree.HPath = hPath
	tree.ID = id
	tree.Root.ID = id
	tree.Root.Spec = "1"
	updated := util.TimeFromID(id)
	tree.Root.KramdownIAL = [][]string{{"id", id}, {"title", html.EscapeAttrVal(title)}, {"updated", updated}}
	if nil == tree.Root.FirstChild {
		tree.Root.AppendChild(treenode.NewParagraph(""))
	}

	// 如果段落块中仅包含一个 mp3/mp4 超链接，则将其转换为音视频块
	// Convert mp3 and mp4 hyperlinks to audio and video when moving cloud inbox to docs https://github.com/siyuan-note/siyuan/issues/9778
	var unlinks []*ast.Node
	ast.Walk(tree.Root, func(n *ast.Node, entering bool) ast.WalkStatus {
		if !entering {
			return ast.WalkContinue
		}

		if ast.NodeParagraph == n.Type {
			link := n.FirstChild
			if nil != link && link.IsTextMarkType("a") {
				if strings.HasSuffix(link.TextMarkAHref, ".mp3") {
					unlinks = append(unlinks, n)
					audio := &ast.Node{ID: n.ID, Type: ast.NodeAudio, Tokens: []byte("<audio controls=\"controls\" src=\"" + link.TextMarkAHref + "\" data-src=\"" + link.TextMarkAHref + "\"></audio>")}
					audio.SetIALAttr("id", n.ID)
					audio.SetIALAttr("updated", util.TimeFromID(n.ID))
					n.InsertBefore(audio)
				} else if strings.HasSuffix(link.TextMarkAHref, ".mp4") {
					unlinks = append(unlinks, n)
					video := &ast.Node{ID: n.ID, Type: ast.NodeVideo, Tokens: []byte("<video controls=\"controls\" src=\"" + link.TextMarkAHref + "\" data-src=\"" + link.TextMarkAHref + "\"></video>")}
					video.SetIALAttr("id", n.ID)
					video.SetIALAttr("updated", util.TimeFromID(n.ID))
					n.InsertBefore(video)
				}
			}
		}
		return ast.WalkContinue
	})
	for _, unlink := range unlinks {
		unlink.Unlink()
	}

	transaction := &Transaction{DoOperations: []*Operation{{Action: "create", Data: tree}}}
	PerformTransactions(&[]*Transaction{transaction})
	FlushTxQueue()
	return
}

func removeInvisibleCharsInTitle(title string) string {
	// 不要踢掉 零宽连字符，否则有的 Emoji 会变形 https://github.com/siyuan-note/siyuan/issues/11480
	title = strings.ReplaceAll(title, string(gulu.ZWJ), "__@ZWJ@__")
	title = gulu.Str.RemoveInvisible(title)
	title = strings.ReplaceAll(title, "__@ZWJ@__", string(gulu.ZWJ))
	return title
}

func moveSorts(rootID, fromBox, toBox string) {
	root := treenode.GetBlockTree(rootID)
	if nil == root {
		return
	}

	fromRootSorts := map[string]int{}
	ids := treenode.RootChildIDs(rootID)
	fromConfPath := filepath.Join(util.DataDir, fromBox, ".siyuan", "sort.json")
	fromFullSortIDs := map[string]int{}
	if filelock.IsExist(fromConfPath) {
		data, err := filelock.ReadFile(fromConfPath)
		if err != nil {
			logging.LogErrorf("read sort conf failed: %s", err)
			return
		}

		if err = gulu.JSON.UnmarshalJSON(data, &fromFullSortIDs); err != nil {
			logging.LogErrorf("unmarshal sort conf failed: %s", err)
		}
	}
	for _, id := range ids {
		fromRootSorts[id] = fromFullSortIDs[id]
	}

	toConfPath := filepath.Join(util.DataDir, toBox, ".siyuan", "sort.json")
	toFullSortIDs := map[string]int{}
	if filelock.IsExist(toConfPath) {
		data, err := filelock.ReadFile(toConfPath)
		if err != nil {
			logging.LogErrorf("read sort conf failed: %s", err)
			return
		}

		if err = gulu.JSON.UnmarshalJSON(data, &toFullSortIDs); err != nil {
			logging.LogErrorf("unmarshal sort conf failed: %s", err)
			return
		}
	}

	for id, sortVal := range fromRootSorts {
		toFullSortIDs[id] = sortVal
	}

	data, err := gulu.JSON.MarshalJSON(toFullSortIDs)
	if err != nil {
		logging.LogErrorf("marshal sort conf failed: %s", err)
		return
	}
	if err = filelock.WriteFile(toConfPath, data); err != nil {
		logging.LogErrorf("write sort conf failed: %s", err)
		return
	}
}

func ChangeFileTreeSort(c *gin.Context, boxID string, paths []string) {
	if 1 > len(paths) {
		return
	}

	FlushTxQueue()
	box := Conf.Box(c, boxID)
	sortIDs := map[string]int{}
	max := 0
	for i, p := range paths {
		id := strings.TrimSuffix(path.Base(p), ".sy")
		sortIDs[id] = i + 1
		if i == len(paths)-1 {
			max = i + 2
		}
	}

	p := paths[0]
	parentPath := path.Dir(p)
	absParentPath := filepath.Join(util.DataDir, boxID, parentPath)
	files, err := os.ReadDir(absParentPath)
	if err != nil {
		logging.LogErrorf("read dir [%s] failed: %s", absParentPath, err)
	}

	sortFolderIDs := map[string]int{}
	for _, f := range files {
		if !strings.HasSuffix(f.Name(), ".sy") {
			continue
		}

		id := strings.TrimSuffix(f.Name(), ".sy")
		val := sortIDs[id]
		if 0 == val {
			val = max
			max++
		}
		sortFolderIDs[id] = val
	}

	confDir := filepath.Join(util.DataDir, box.ID, ".siyuan")
	if err = os.MkdirAll(confDir, 0755); err != nil {
		logging.LogErrorf("create conf dir failed: %s", err)
		return
	}
	confPath := filepath.Join(confDir, "sort.json")
	fullSortIDs := map[string]int{}
	var data []byte
	if filelock.IsExist(confPath) {
		data, err = filelock.ReadFile(confPath)
		if err != nil {
			logging.LogErrorf("read sort conf failed: %s", err)
			return
		}

		if err = gulu.JSON.UnmarshalJSON(data, &fullSortIDs); err != nil {
			logging.LogErrorf("unmarshal sort conf failed: %s", err)
		}
	}

	for sortID, sortVal := range sortFolderIDs {
		fullSortIDs[sortID] = sortVal
	}

	data, err = gulu.JSON.MarshalJSON(fullSortIDs)
	if err != nil {
		logging.LogErrorf("marshal sort conf failed: %s", err)
		return
	}
	if err = filelock.WriteFile(confPath, data); err != nil {
		logging.LogErrorf("write sort conf failed: %s", err)
		return
	}

	IncSync()
}

func (box *Box) fillSort(files *[]*File) {
	confPath := filepath.Join(util.DataDir, box.ID, ".siyuan", "sort.json")
	if !filelock.IsExist(confPath) {
		return
	}

	data, err := filelock.ReadFile(confPath)
	if err != nil {
		logging.LogErrorf("read sort conf failed: %s", err)
		return
	}

	fullSortIDs := map[string]int{}
	if err = gulu.JSON.UnmarshalJSON(data, &fullSortIDs); err != nil {
		logging.LogErrorf("unmarshal sort conf failed: %s", err)
		return
	}

	for _, f := range *files {
		id := strings.TrimSuffix(f.ID, ".sy")
		f.Sort = fullSortIDs[id]
	}
}

func (box *Box) removeSort(ids []string) {
	confPath := filepath.Join(util.DataDir, box.ID, ".siyuan", "sort.json")
	if !filelock.IsExist(confPath) {
		return
	}

	data, err := filelock.ReadFile(confPath)
	if err != nil {
		logging.LogErrorf("read sort conf failed: %s", err)
		return
	}

	fullSortIDs := map[string]int{}
	if err = gulu.JSON.UnmarshalJSON(data, &fullSortIDs); err != nil {
		logging.LogErrorf("unmarshal sort conf failed: %s", err)
		return
	}

	for _, toRemove := range ids {
		delete(fullSortIDs, toRemove)
	}

	data, err = gulu.JSON.MarshalJSON(fullSortIDs)
	if err != nil {
		logging.LogErrorf("marshal sort conf failed: %s", err)
		return
	}
	if err = filelock.WriteFile(confPath, data); err != nil {
		logging.LogErrorf("write sort conf failed: %s", err)
		return
	}
}

func (box *Box) addMinSort(c *gin.Context, parentPath, id string) {
	docs, _, err := ListDocTree(c, box.ID, parentPath, util.SortModeUnassigned, false, false, 1)
	if err != nil {
		logging.LogErrorf("list doc tree failed: %s", err)
		return
	}

	sortVal := 0
	if 0 < len(docs) {
		sortVal = docs[0].Sort - 1
	}

	confDir := filepath.Join(util.DataDir, box.ID, ".siyuan")
	if err = os.MkdirAll(confDir, 0755); err != nil {
		logging.LogErrorf("create conf dir failed: %s", err)
		return
	}
	confPath := filepath.Join(confDir, "sort.json")
	fullSortIDs := map[string]int{}
	var data []byte
	if filelock.IsExist(confPath) {
		data, err = filelock.ReadFile(confPath)
		if err != nil {
			logging.LogErrorf("read sort conf failed: %s", err)
			return
		}

		if err = gulu.JSON.UnmarshalJSON(data, &fullSortIDs); err != nil {
			logging.LogErrorf("unmarshal sort conf failed: %s", err)
		}
	}

	fullSortIDs[id] = sortVal

	data, err = gulu.JSON.MarshalJSON(fullSortIDs)
	if err != nil {
		logging.LogErrorf("marshal sort conf failed: %s", err)
		return
	}
	if err = filelock.WriteFile(confPath, data); err != nil {
		logging.LogErrorf("write sort conf failed: %s", err)
		return
	}
}<|MERGE_RESOLUTION|>--- conflicted
+++ resolved
@@ -1155,11 +1155,7 @@
 	return
 }
 
-<<<<<<< HEAD
-func CreateWithMarkdown(c *gin.Context, tags, boxID, hPath, md, parentID, id string, withMath bool) (retID string, err error) {
-=======
-func CreateWithMarkdown(tags, boxID, hPath, md, parentID, id string, withMath bool, clippingHref string) (retID string, err error) {
->>>>>>> 7de3e333
+func CreateWithMarkdown(c *gin.Context, tags, boxID, hPath, md, parentID, id string, withMath bool, clippingHref string) (retID string, err error) {
 	createDocLock.Lock()
 	defer createDocLock.Unlock()
 
